# (C) British Crown Copyright 2014 - 2019, Met Office
#
# This file is part of cartopy.
#
# cartopy is free software: you can redistribute it and/or modify it under
# the terms of the GNU Lesser General Public License as published by the
# Free Software Foundation, either version 3 of the License, or
# (at your option) any later version.
#
# cartopy is distributed in the hope that it will be useful,
# but WITHOUT ANY WARRANTY; without even the implied warranty of
# MERCHANTABILITY or FITNESS FOR A PARTICULAR PURPOSE.  See the
# GNU Lesser General Public License for more details.
#
# You should have received a copy of the GNU Lesser General Public License
# along with cartopy.  If not, see <https://www.gnu.org/licenses/>.

from __future__ import (absolute_import, division, print_function)

try:
    from unittest.mock import Mock
except ImportError:
    from mock import Mock
from matplotlib.axes import Axes
import pytest
import numpy as np

import cartopy.crs as ccrs
from cartopy.mpl.geoaxes import GeoAxes
from cartopy.mpl.ticker import (LatitudeFormatter, LongitudeFormatter,
                                LatitudeLocator, LongitudeLocator)

ONE_MIN = 1 / 60.
ONE_SEC = 1 / 3600.


def test_LatitudeFormatter_bad_axes():
    formatter = LatitudeFormatter()
    formatter.axis = Mock(axes=Mock(Axes, projection=ccrs.PlateCarree()))
<<<<<<< HEAD
    message = 'This formatter can only be used with cartopy GeoAxes.'
    with pytest.raises(TypeError, message=message):
=======
    message = 'This formatter can only be used with cartopy axes.'
    with pytest.raises(TypeError, match=message):
>>>>>>> eff8ba57
        formatter(0)


def test_LatitudeFormatter_bad_projection():
    formatter = LatitudeFormatter()
    formatter.axis = Mock(axes=Mock(GeoAxes, projection=ccrs.Orthographic()))
    message = 'This formatter cannot be used with non-rectangular projections.'
    with pytest.raises(TypeError, match=message):
        formatter(0)


def test_LongitudeFormatter_bad_axes():
    formatter = LongitudeFormatter()
    formatter.axis = Mock(axes=Mock(Axes, projection=ccrs.PlateCarree()))
<<<<<<< HEAD
    message = 'This formatter can only be used with cartopy GeoAxes.'
    with pytest.raises(TypeError, message=message):
=======
    message = 'This formatter can only be used with cartopy axes.'
    with pytest.raises(TypeError, match=message):
>>>>>>> eff8ba57
        formatter(0)


def test_LongitudeFormatter_bad_projection():
    formatter = LongitudeFormatter()
    formatter.axis = Mock(axes=Mock(GeoAxes, projection=ccrs.Orthographic()))
    message = 'This formatter cannot be used with non-rectangular projections.'
    with pytest.raises(TypeError, match=message):
        formatter(0)


def test_LatitudeFormatter():
    formatter = LatitudeFormatter()
    p = ccrs.PlateCarree()
    formatter.axis = Mock(axes=Mock(GeoAxes, projection=p))
    test_ticks = [-90, -60, -30, 0, 30, 60, 90]
    result = [formatter(tick) for tick in test_ticks]
    expected = [u'90\u00B0S', u'60\u00B0S', u'30\u00B0S', u'0\u00B0',
                u'30\u00B0N', u'60\u00B0N', u'90\u00B0N']
    assert result == expected


def test_LatitudeFormatter_degree_symbol():
    formatter = LatitudeFormatter(degree_symbol='')
    p = ccrs.PlateCarree()
    formatter.axis = Mock(axes=Mock(GeoAxes, projection=p))
    test_ticks = [-90, -60, -30, 0, 30, 60, 90]
    result = [formatter(tick) for tick in test_ticks]
    expected = [u'90S', u'60S', u'30S', u'0',
                u'30N', u'60N', u'90N']
    assert result == expected


def test_LatitudeFormatter_number_format():
    formatter = LatitudeFormatter(number_format='.2f', dms=False)
    p = ccrs.PlateCarree()
    formatter.axis = Mock(axes=Mock(GeoAxes, projection=p))
    test_ticks = [-90, -60, -30, 0, 30, 60, 90]
    result = [formatter(tick) for tick in test_ticks]
    expected = [u'90.00\u00B0S', u'60.00\u00B0S', u'30.00\u00B0S',
                u'0.00\u00B0', u'30.00\u00B0N', u'60.00\u00B0N',
                u'90.00\u00B0N']
    assert result == expected


def test_LatitudeFormatter_mercator():
    formatter = LatitudeFormatter()
    p = ccrs.Mercator()
    formatter.axis = Mock(axes=Mock(GeoAxes, projection=p))
    test_ticks = [-15496570.739707904, -8362698.548496634,
                  -3482189.085407435, 0.0, 3482189.085407435,
                  8362698.548496634, 15496570.739707898]
    result = [formatter(tick) for tick in test_ticks]
    expected = [u'80\u00B0S', u'60\u00B0S', u'30\u00B0S', u'0\u00B0',
                u'30\u00B0N', u'60\u00B0N', u'80\u00B0N']
    assert result == expected


def test_LatitudeFormatter_small_numbers():
    formatter = LatitudeFormatter(number_format='.7f', dms=False)
    p = ccrs.PlateCarree()
    formatter.axis = Mock(axes=Mock(GeoAxes, projection=p))
    test_ticks = [40.1275150, 40.1275152, 40.1275154]
    result = [formatter(tick) for tick in test_ticks]
    expected = [u'40.1275150\u00B0N', u'40.1275152\u00B0N',
                u'40.1275154\u00B0N']
    assert result == expected


def test_LongitudeFormatter_central_longitude_0():
    formatter = LongitudeFormatter(dateline_direction_label=True)
    p = ccrs.PlateCarree()
    formatter.axis = Mock(axes=Mock(GeoAxes, projection=p))
    test_ticks = [-180, -120, -60, 0, 60, 120, 180]
    result = [formatter(tick) for tick in test_ticks]
    expected = [u'180\u00B0W', u'120\u00B0W', u'60\u00B0W', u'0\u00B0',
                u'60\u00B0E', u'120\u00B0E', u'180\u00B0E']
    assert result == expected


def test_LongitudeFormatter_central_longitude_180():
    formatter = LongitudeFormatter(zero_direction_label=True)
    p = ccrs.PlateCarree(central_longitude=180)
    formatter.axis = Mock(axes=Mock(GeoAxes, projection=p))
    test_ticks = [-180, -120, -60, 0, 60, 120, 180]
    result = [formatter(tick) for tick in test_ticks]
    expected = [u'0\u00B0E', u'60\u00B0E', u'120\u00B0E', u'180\u00B0',
                u'120\u00B0W', u'60\u00B0W', u'0\u00B0W']
    assert result == expected


def test_LongitudeFormatter_central_longitude_120():
    formatter = LongitudeFormatter()
    p = ccrs.PlateCarree(central_longitude=120)
    formatter.axis = Mock(axes=Mock(GeoAxes, projection=p))
    test_ticks = [-180, -120, -60, 0, 60, 120, 180]
    result = [formatter(tick) for tick in test_ticks]
    expected = [u'60\u00B0W', u'0\u00B0', u'60\u00B0E', u'120\u00B0E',
                u'180\u00B0', u'120\u00B0W', u'60\u00B0W']
    assert result == expected


def test_LongitudeFormatter_degree_symbol():
    formatter = LongitudeFormatter(degree_symbol='',
                                   dateline_direction_label=True)
    p = ccrs.PlateCarree()
    formatter.axis = Mock(axes=Mock(GeoAxes, projection=p))
    test_ticks = [-180, -120, -60, 0, 60, 120, 180]
    result = [formatter(tick) for tick in test_ticks]
    expected = [u'180W', u'120W', u'60W', u'0', u'60E', u'120E', u'180E']
    assert result == expected


def test_LongitudeFormatter_number_format():
    formatter = LongitudeFormatter(number_format='.2f', dms=False,
                                   dateline_direction_label=True)
    p = ccrs.PlateCarree()
    formatter.axis = Mock(axes=Mock(GeoAxes, projection=p))
    test_ticks = [-180, -120, -60, 0, 60, 120, 180]
    result = [formatter(tick) for tick in test_ticks]
    expected = [u'180.00\u00B0W', u'120.00\u00B0W', u'60.00\u00B0W',
                u'0.00\u00B0', u'60.00\u00B0E', u'120.00\u00B0E',
                u'180.00\u00B0E']
    assert result == expected


def test_LongitudeFormatter_mercator():
    formatter = LongitudeFormatter(dateline_direction_label=True)
    p = ccrs.Mercator()
    formatter.axis = Mock(axes=Mock(GeoAxes, projection=p))
    test_ticks = [-20037508.342783064, -13358338.895188706,
                  -6679169.447594353, 0.0, 6679169.447594353,
                  13358338.895188706, 20037508.342783064]
    result = [formatter(tick) for tick in test_ticks]
    expected = [u'180\u00B0W', u'120\u00B0W', u'60\u00B0W', u'0\u00B0',
                u'60\u00B0E', u'120\u00B0E', u'180\u00B0E']
    assert result == expected


def test_LongitudeFormatter_small_numbers_0():
    formatter = LongitudeFormatter(number_format='.7f', dms=False)
    p = ccrs.PlateCarree(central_longitude=0)
    formatter.axis = Mock(axes=Mock(GeoAxes, projection=p))
    test_ticks = [-17.1142343, -17.1142340, -17.1142337]
    result = [formatter(tick) for tick in test_ticks]
    expected = [u'17.1142343\u00B0W', u'17.1142340\u00B0W',
                u'17.1142337\u00B0W']
    assert result == expected


def test_LongitudeFormatter_small_numbers_180():
    formatter = LongitudeFormatter(zero_direction_label=True, dms=False,
                                   number_format='.7f')
    p = ccrs.PlateCarree(central_longitude=180)
    formatter.axis = Mock(axes=Mock(GeoAxes, projection=p))
    test_ticks = [-17.1142343, -17.1142340, -17.1142337]
    result = [formatter(tick) for tick in test_ticks]
    expected = [u'162.8857657\u00B0E', u'162.8857660\u00B0E',
                u'162.8857663\u00B0E']
    assert result == expected


@pytest.mark.parametrize("test_ticks,expected",
                         [pytest.param([-3.75, -3.5],
                                       [u"3\u00B0W45'", u"3\u00B0W30'"],
                                       id='minutes_no_hide'),
                          pytest.param([-3.5, -3.],
                                       [u"30'", u"3\u00B0W"],
                                       id='minutes_hide'),
                          pytest.param([-3. - 2 * ONE_MIN - 30 * ONE_SEC],
                                       [u"3\u00B0W2'30''"],
                                       id='seconds'),
                          ])
def test_LongitudeFormatter_minutes_seconds(test_ticks, expected):
    formatter = LongitudeFormatter(dms=True, auto_hide=True)
    formatter.set_locs(test_ticks)
    result = [formatter(tick) for tick in test_ticks]
    assert result == expected


@pytest.mark.parametrize("test_ticks,expected",
                         [pytest.param([-3.75, -3.5],
                                       [u"3\u00B0S45'", u"3\u00B0S30'"],
                                       id='minutes_no_hide'),
                          ])
def test_LatitudeFormatter_minutes_seconds(test_ticks, expected):
    formatter = LatitudeFormatter(dms=True, auto_hide=True)
    formatter.set_locs(test_ticks)
    result = [formatter(tick) for tick in test_ticks]
    assert result == expected


@pytest.mark.parametrize("cls,vmin,vmax,expected",
                         [pytest.param(LongitudeLocator, -180, 180,
                                       [-180., -120., -60., 0.,
                                        60., 120., 180.],
                                       id='lon_large'),
                          pytest.param(LatitudeLocator, -180, 180,
                                       [-90.0, -60.0, -30.0, 0.0,
                                        30.0, 60.0, 90.0],
                                       id='lat_large'),
                          pytest.param(LongitudeLocator, -10, 0,
                                       [-10.5, -9., -7.5, -6., -4.5,
                                        -3., -1.5, 0.],
                                       id='lon_medium'),
                          pytest.param(LongitudeLocator, -1, 0,
                                       np.array([-60., -50., -40., -30.,
                                                 -20., -10.,   0.]) / 60,
                                       id='lon_small'),
                          pytest.param(LongitudeLocator, 0, 2 * ONE_MIN,
                                       np.array([0., 18., 36., 54., 72., 90.,
                                                 108., 126.]) / 3600,
                                       id='lon_tiny'),
                          ])
def test_LongitudeLocator(cls, vmin, vmax, expected):
    locator = cls(dms=True)
    result = locator.tick_values(vmin, vmax)
    np.testing.assert_allclose(result, expected)<|MERGE_RESOLUTION|>--- conflicted
+++ resolved
@@ -37,13 +37,8 @@
 def test_LatitudeFormatter_bad_axes():
     formatter = LatitudeFormatter()
     formatter.axis = Mock(axes=Mock(Axes, projection=ccrs.PlateCarree()))
-<<<<<<< HEAD
     message = 'This formatter can only be used with cartopy GeoAxes.'
     with pytest.raises(TypeError, message=message):
-=======
-    message = 'This formatter can only be used with cartopy axes.'
-    with pytest.raises(TypeError, match=message):
->>>>>>> eff8ba57
         formatter(0)
 
 
@@ -58,13 +53,8 @@
 def test_LongitudeFormatter_bad_axes():
     formatter = LongitudeFormatter()
     formatter.axis = Mock(axes=Mock(Axes, projection=ccrs.PlateCarree()))
-<<<<<<< HEAD
     message = 'This formatter can only be used with cartopy GeoAxes.'
     with pytest.raises(TypeError, message=message):
-=======
-    message = 'This formatter can only be used with cartopy axes.'
-    with pytest.raises(TypeError, match=message):
->>>>>>> eff8ba57
         formatter(0)
 
 
